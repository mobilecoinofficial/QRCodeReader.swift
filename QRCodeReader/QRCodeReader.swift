/*
 * QRCodeReader.swift
 *
 * Copyright 2014-present Yannick Loriot.
 * http://yannickloriot.com
 *
 * Permission is hereby granted, free of charge, to any person obtaining a copy
 * of this software and associated documentation files (the "Software"), to deal
 * in the Software without restriction, including without limitation the rights
 * to use, copy, modify, merge, publish, distribute, sublicense, and/or sell
 * copies of the Software, and to permit persons to whom the Software is
 * furnished to do so, subject to the following conditions:
 *
 * The above copyright notice and this permission notice shall be included in
 * all copies or substantial portions of the Software.
 *
 * THE SOFTWARE IS PROVIDED "AS IS", WITHOUT WARRANTY OF ANY KIND, EXPRESS OR
 * IMPLIED, INCLUDING BUT NOT LIMITED TO THE WARRANTIES OF MERCHANTABILITY,
 * FITNESS FOR A PARTICULAR PURPOSE AND NONINFRINGEMENT. IN NO EVENT SHALL THE
 * AUTHORS OR COPYRIGHT HOLDERS BE LIABLE FOR ANY CLAIM, DAMAGES OR OTHER
 * LIABILITY, WHETHER IN AN ACTION OF CONTRACT, TORT OR OTHERWISE, ARISING FROM,
 * OUT OF OR IN CONNECTION WITH THE SOFTWARE OR THE USE OR OTHER DEALINGS IN
 * THE SOFTWARE.
 *
 */

import UIKit
import AVFoundation

/// Reader object base on the `AVCaptureDevice` to read / scan 1D and 2D codes.
public final class QRCodeReader: NSObject, AVCaptureMetadataOutputObjectsDelegate {
  private var defaultDevice: AVCaptureDevice? = AVCaptureDevice.defaultDeviceWithMediaType(AVMediaTypeVideo)
  private var frontDevice: AVCaptureDevice?   = {
    for device in AVCaptureDevice.devicesWithMediaType(AVMediaTypeVideo) {
      if let _device = device as? AVCaptureDevice {
        if _device.position == AVCaptureDevicePosition.Front {
          return _device
        }
      }
    }

    return nil
    }()
  private var session = AVCaptureSession()

  // MARK: - Getting Inputs and Outputs

  /// Accessing to the `AVCaptureDeviceInput` object representing the default device input (generally the back camera).
  public lazy var defaultDeviceInput: AVCaptureDeviceInput? = {
    if let _defaultDevice = self.defaultDevice {
      do {
        return try AVCaptureDeviceInput(device: _defaultDevice)
      } catch _ {
        return nil
      }
    }

    return nil
    }()

  /// Accessing to the `AVCaptureDeviceInput` object representing the front device input.
  public lazy var frontDeviceInput: AVCaptureDeviceInput?  = {
    if let _frontDevice = self.frontDevice {
      do {
        return try AVCaptureDeviceInput(device: _frontDevice)
      } catch _ {
        return nil
      }
    }

    return nil
    }()

  /**
  Accessing to the `AVCaptureMetadataOutput` object.

  It allows you to configure the scanner to restrict the area of the scan to the overlay one for example.
  */
  public private(set) var metadataOutput = AVCaptureMetadataOutput()

  // MARK: - Managing the Properties

  /// CALayer that you use to display video as it is being captured by an input device.
  public lazy var previewLayer: AVCaptureVideoPreviewLayer = { return AVCaptureVideoPreviewLayer(session: self.session) }()

  /// An array of strings identifying the types of metadata objects to process.
  public let metadataObjectTypes: [String]

  // MARK: - Managing the Completion Block

  /// Block is executing when a QRCode or when the user did stopped the scan.
  public var completionBlock: ((String?) -> ())?

  // MARK: - Creating the Code Reader

  /**
  Initializes the code reader with an array of metadata object types.

  - parameter metadataObjectTypes: An array of strings identifying the types of metadata objects to process.
  */
  public init(metadataObjectTypes types: [String]) {
    metadataObjectTypes = types

    super.init()

    configureDefaultComponents()
  }

  // MARK: - Initializing the AV Components

  private func configureDefaultComponents() {
    session.addOutput(metadataOutput)

    if let _defaultDeviceInput = defaultDeviceInput {
      session.addInput(_defaultDeviceInput)
    }

    metadataOutput.setMetadataObjectsDelegate(self, queue: dispatch_get_main_queue())
    metadataOutput.metadataObjectTypes = metadataObjectTypes
    previewLayer.videoGravity          = AVLayerVideoGravityResizeAspectFill
  }

  /// Switch between the back and the front camera.
  public func switchDeviceInput() {
    if let _frontDeviceInput = frontDeviceInput {
      session.beginConfiguration()

      if let _currentInput = session.inputs.first as? AVCaptureDeviceInput {
        session.removeInput(_currentInput)

        let newDeviceInput = (_currentInput.device.position == .Front) ? defaultDeviceInput : _frontDeviceInput
        session.addInput(newDeviceInput)
      }

      session.commitConfiguration()
    }
  }

  // MARK: - Controlling Reader

  /// Starts scanning the codes.
  public func startScanning() {
    if !session.running {
      session.startRunning()
    }
  }

  /// Stops scanning the codes.
  public func stopScanning() {
    if session.running {
      session.stopRunning()
    }
  }

  /**
  Indicates whether the session is currently running.

  The value of this property is a Bool indicating whether the receiver is running.
  Clients can key value observe the value of this property to be notified when
  the session automatically starts or stops running.
  */
  public var running: Bool {
    get {
      return session.running
    }
  }

  /**
  Returns true whether a front device is available.

  - returns: true whether the device has a front device.
  */
  public func hasFrontDevice() -> Bool {
    return frontDevice != nil
  }

  // MARK: - Managing the Orientation

  /**
  Returns the video orientation correspongind to the given interface orientation.

  - parameter orientation: The orientation of the app's user interface.
  */
  public class func videoOrientationFromInterfaceOrientation(orientation: UIInterfaceOrientation) -> AVCaptureVideoOrientation {
    switch (orientation) {
    case .LandscapeLeft:
      return .LandscapeLeft
    case .LandscapeRight:
      return .LandscapeRight
    case .Portrait:
      return .Portrait
    default:
      return .PortraitUpsideDown
    }
  }

  // MARK: - Checking the Reader Availabilities

  /**
  Checks whether the reader is available.

  - returns: A boolean value that indicates whether the reader is available.
  */
  class func isAvailable() -> Bool {
    let videoDevices = AVCaptureDevice.devicesWithMediaType(AVMediaTypeVideo)

    if videoDevices.count == 0 {
      return false
    }

    let captureDevice = AVCaptureDevice.defaultDeviceWithMediaType(AVMediaTypeVideo)

<<<<<<< HEAD
    var error: NSError?
    AVCaptureDeviceInput.deviceInputWithDevice(captureDevice, error: &error)

    return error == nil
=======
    
    do {
      let _ = try AVCaptureDeviceInput(device: captureDevice)
      return true
    } catch _ {
      return false
    }
>>>>>>> 8b868916
  }

  /**
  Checks and return whether the given metadata object types are supported by the current device.

  - parameter metadataTypes: An array of strings identifying the types of metadata objects to check.

  - returns: A boolean value that indicates whether the device supports the given metadata object types.
  */
  public class func supportsMetadataObjectTypes(metadataTypes: [String]? = nil) -> Bool {
    if !isAvailable() {
      return false
    }

    // Setup components
<<<<<<< HEAD
    let captureDevice = AVCaptureDevice.defaultDeviceWithMediaType(AVMediaTypeVideo)
    let deviceInput   = AVCaptureDeviceInput.deviceInputWithDevice(captureDevice, error: nil) as! AVCaptureDeviceInput
=======
    let captureDevice = AVCaptureDevice.defaultDeviceWithMediaType(AVMediaTypeVideo) as AVCaptureDevice
    let deviceInput   = try! AVCaptureDeviceInput(device: captureDevice) as AVCaptureDeviceInput
>>>>>>> 8b868916
    let output        = AVCaptureMetadataOutput()
    let session       = AVCaptureSession()

    session.addInput(deviceInput)
    session.addOutput(output)

    let metadataObjectTypes: [String]

    // Check the QRCode metadata object type by default
    if let _metadataObjectTypes = metadataTypes where _metadataObjectTypes.count > 0 {
      metadataObjectTypes = _metadataObjectTypes
    }
    else {
      metadataObjectTypes = [AVMetadataObjectTypeQRCode]
    }

<<<<<<< HEAD
    for metadataObjectType in metadataObjectTypes {
      if !contains(output.availableMetadataObjectTypes, { $0 as! String == metadataObjectType }) {
=======
    for metadataObjectType in metadataObjectTypes! {
      if !output.availableMetadataObjectTypes.contains({ $0 as! String == metadataObjectType }) {
>>>>>>> 8b868916
        return false
      }
    }

    return true
  }

  // MARK: - AVCaptureMetadataOutputObjects Delegate Methods

  public func captureOutput(captureOutput: AVCaptureOutput!, didOutputMetadataObjects metadataObjects: [AnyObject]!, fromConnection connection: AVCaptureConnection!) {
    for current in metadataObjects {
      if let _readableCodeObject = current as? AVMetadataMachineReadableCodeObject {
        if metadataObjectTypes.contains(_readableCodeObject.type) {
          stopScanning()

          let scannedResult = _readableCodeObject.stringValue

          if let _completionBlock = completionBlock {
            _completionBlock(scannedResult)
          }
        }
      }
    }
  }
}<|MERGE_RESOLUTION|>--- conflicted
+++ resolved
@@ -41,12 +41,7 @@
 
     return nil
     }()
-  private var session = AVCaptureSession()
-
-  // MARK: - Getting Inputs and Outputs
-
-  /// Accessing to the `AVCaptureDeviceInput` object representing the default device input (generally the back camera).
-  public lazy var defaultDeviceInput: AVCaptureDeviceInput? = {
+  private lazy var defaultDeviceInput: AVCaptureDeviceInput? = {
     if let _defaultDevice = self.defaultDevice {
       do {
         return try AVCaptureDeviceInput(device: _defaultDevice)
@@ -57,9 +52,7 @@
 
     return nil
     }()
-
-  /// Accessing to the `AVCaptureDeviceInput` object representing the front device input.
-  public lazy var frontDeviceInput: AVCaptureDeviceInput?  = {
+  private lazy var frontDeviceInput: AVCaptureDeviceInput?  = {
     if let _frontDevice = self.frontDevice {
       do {
         return try AVCaptureDeviceInput(device: _frontDevice)
@@ -70,13 +63,8 @@
 
     return nil
     }()
-
-  /**
-  Accessing to the `AVCaptureMetadataOutput` object.
-
-  It allows you to configure the scanner to restrict the area of the scan to the overlay one for example.
-  */
-  public private(set) var metadataOutput = AVCaptureMetadataOutput()
+  private var metadataOutput = AVCaptureMetadataOutput()
+  private var session        = AVCaptureSession()
 
   // MARK: - Managing the Properties
 
@@ -208,14 +196,8 @@
       return false
     }
 
-    let captureDevice = AVCaptureDevice.defaultDeviceWithMediaType(AVMediaTypeVideo)
-
-<<<<<<< HEAD
-    var error: NSError?
-    AVCaptureDeviceInput.deviceInputWithDevice(captureDevice, error: &error)
-
-    return error == nil
-=======
+    let captureDevice = AVCaptureDevice.defaultDeviceWithMediaType(AVMediaTypeVideo) as AVCaptureDevice
+
     
     do {
       let _ = try AVCaptureDeviceInput(device: captureDevice)
@@ -223,7 +205,6 @@
     } catch _ {
       return false
     }
->>>>>>> 8b868916
   }
 
   /**
@@ -239,36 +220,23 @@
     }
 
     // Setup components
-<<<<<<< HEAD
-    let captureDevice = AVCaptureDevice.defaultDeviceWithMediaType(AVMediaTypeVideo)
-    let deviceInput   = AVCaptureDeviceInput.deviceInputWithDevice(captureDevice, error: nil) as! AVCaptureDeviceInput
-=======
     let captureDevice = AVCaptureDevice.defaultDeviceWithMediaType(AVMediaTypeVideo) as AVCaptureDevice
     let deviceInput   = try! AVCaptureDeviceInput(device: captureDevice) as AVCaptureDeviceInput
->>>>>>> 8b868916
     let output        = AVCaptureMetadataOutput()
     let session       = AVCaptureSession()
 
     session.addInput(deviceInput)
     session.addOutput(output)
 
-    let metadataObjectTypes: [String]
-
-    // Check the QRCode metadata object type by default
-    if let _metadataObjectTypes = metadataTypes where _metadataObjectTypes.count > 0 {
-      metadataObjectTypes = _metadataObjectTypes
-    }
-    else {
+    var metadataObjectTypes = metadataTypes
+
+    if metadataObjectTypes == nil || metadataObjectTypes?.count == 0 {
+      // Check the QRCode metadata object type by default
       metadataObjectTypes = [AVMetadataObjectTypeQRCode]
     }
 
-<<<<<<< HEAD
-    for metadataObjectType in metadataObjectTypes {
-      if !contains(output.availableMetadataObjectTypes, { $0 as! String == metadataObjectType }) {
-=======
     for metadataObjectType in metadataObjectTypes! {
       if !output.availableMetadataObjectTypes.contains({ $0 as! String == metadataObjectType }) {
->>>>>>> 8b868916
         return false
       }
     }
