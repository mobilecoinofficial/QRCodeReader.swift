/*
 * QRCodeReader.swift
 *
 * Copyright 2014-present Yannick Loriot.
 * http://yannickloriot.com
 *
 * Permission is hereby granted, free of charge, to any person obtaining a copy
 * of this software and associated documentation files (the "Software"), to deal
 * in the Software without restriction, including without limitation the rights
 * to use, copy, modify, merge, publish, distribute, sublicense, and/or sell
 * copies of the Software, and to permit persons to whom the Software is
 * furnished to do so, subject to the following conditions:
 *
 * The above copyright notice and this permission notice shall be included in
 * all copies or substantial portions of the Software.
 *
 * THE SOFTWARE IS PROVIDED "AS IS", WITHOUT WARRANTY OF ANY KIND, EXPRESS OR
 * IMPLIED, INCLUDING BUT NOT LIMITED TO THE WARRANTIES OF MERCHANTABILITY,
 * FITNESS FOR A PARTICULAR PURPOSE AND NONINFRINGEMENT. IN NO EVENT SHALL THE
 * AUTHORS OR COPYRIGHT HOLDERS BE LIABLE FOR ANY CLAIM, DAMAGES OR OTHER
 * LIABILITY, WHETHER IN AN ACTION OF CONTRACT, TORT OR OTHERWISE, ARISING FROM,
 * OUT OF OR IN CONNECTION WITH THE SOFTWARE OR THE USE OR OTHER DEALINGS IN
 * THE SOFTWARE.
 *
 */

import UIKit
import AVFoundation

class ViewController: UIViewController, QRCodeReaderViewControllerDelegate {
<<<<<<< HEAD

  @IBOutlet weak var showCancelButtonSwitch: UISwitch!
=======
  lazy var reader = QRCodeReaderViewController(builder: QRCodeReaderViewControllerBuilder {
    $0.reader          = QRCodeReader(metadataObjectTypes: [AVMetadataObjectTypeQRCode])
    $0.showTorchButton = true
  })
>>>>>>> 10e87f15

  @IBAction func scanAction(_ sender: AnyObject) {
    if QRCodeReader.supportsMetadataObjectTypes() {
<<<<<<< HEAD
      let reader = createReader()
      reader.modalPresentationStyle = .FormSheet
=======
      reader.modalPresentationStyle = .formSheet
>>>>>>> 10e87f15
      reader.delegate               = self

      reader.completionBlock = { (result: QRCodeReaderResult?) in
        if let result = result {
          print("Completion with result: \(result.value) of type \(result.metadataType)")
        }
      }

      present(reader, animated: true, completion: nil)
    }
    else {
      let alert = UIAlertController(title: "Error", message: "Reader not supported by the current device", preferredStyle: .alert)
      alert.addAction(UIAlertAction(title: "OK", style: .cancel, handler: nil))

      present(alert, animated: true, completion: nil)
    }
  }

  // MARK: - QRCodeReader Delegate Methods

  func reader(_ reader: QRCodeReaderViewController, didScanResult result: QRCodeReaderResult) {
    dismiss(animated: true) { [weak self] in
      let alert = UIAlertController(
        title: "QRCodeReader",
        message: String (format:"%@ (of type %@)", result.value, result.metadataType),
        preferredStyle: .alert
      )
      alert.addAction(UIAlertAction(title: "OK", style: .cancel, handler: nil))

      self?.present(alert, animated: true, completion: nil)
    }
  }

  func readerDidCancel(_ reader: QRCodeReaderViewController) {
    dismiss(animated: true, completion: nil)
  }

  private func createReader() -> QRCodeReaderViewController {
    let builder = QRCodeViewControllerBuilder { builder in
      builder.reader          = QRCodeReader(metadataObjectTypes: [AVMetadataObjectTypeQRCode])
      builder.showTorchButton = true
      builder.showCancelButton = self.showCancelButtonSwitch.on
    }

    return QRCodeReaderViewController(builder: builder)
  }
}<|MERGE_RESOLUTION|>--- conflicted
+++ resolved
@@ -28,24 +28,14 @@
 import AVFoundation
 
 class ViewController: UIViewController, QRCodeReaderViewControllerDelegate {
-<<<<<<< HEAD
-
-  @IBOutlet weak var showCancelButtonSwitch: UISwitch!
-=======
   lazy var reader = QRCodeReaderViewController(builder: QRCodeReaderViewControllerBuilder {
     $0.reader          = QRCodeReader(metadataObjectTypes: [AVMetadataObjectTypeQRCode])
     $0.showTorchButton = true
   })
->>>>>>> 10e87f15
 
   @IBAction func scanAction(_ sender: AnyObject) {
     if QRCodeReader.supportsMetadataObjectTypes() {
-<<<<<<< HEAD
-      let reader = createReader()
-      reader.modalPresentationStyle = .FormSheet
-=======
       reader.modalPresentationStyle = .formSheet
->>>>>>> 10e87f15
       reader.delegate               = self
 
       reader.completionBlock = { (result: QRCodeReaderResult?) in
